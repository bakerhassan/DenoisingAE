--- conflicted
+++ resolved
@@ -121,15 +121,8 @@
     parser.add_argument("-s", "--split", default='test', type=str, help="'train', 'val' or 'test'")
     parser.add_argument("-cc", "--use_cc", required=False, type=bool, default=True,
                         help="Whether to use connected component filtering.")
-<<<<<<< HEAD
     parser.add_argument("-te", "--eval_testing_path", type=str,default='/lustre/cniel/BraTS2021_Training_Data/heldout/val', help="eval testing path")
     parser.add_argument("-tp", "--testing_path", type=str,default='/lustre/cniel/BraTS2021_Training_Data/heldout', help="testing path")
-=======
-    parser.add_argument("-te", "--eval_testing_path", type=str,
-                        default='/lustre/cniel/BraTS2021_Training_Data/heldout/eval', help="eval testing path")
-    parser.add_argument("-tp", "--testing_path", type=str, default='/lustre/cniel/BraTS2021_Training_Data/heldout',
-                        help="testing path")
->>>>>>> 25bb636e
 
     args = parser.parse_args()
 
